[workspace]
members = [
  "lib/internal",
  "lib/query-planner",
  "lib/router-config",
  "lib/executor",
  "lib/node-addon",
  "bin/dev-cli",
  "bin/router",
  "e2e",
  "bench/subgraphs",
]
resolver = "2"
default-members = ["bin/router"]

[profile.dev]
debug = 2

# See PROFILING.md
[profile.profiling]
inherits = "release"
debug = true

[profile.release]
opt-level = 3
lto = true
codegen-units = 1

[workspace.dependencies]
graphql-tools = "0.4.0"
graphql-parser = "0.4.1"
serde = { version = "1.0.219", features = ["derive"] }
serde_json = "1.0.142"
sonic-rs = "0.5.3"
insta = { version = "1.42.1" }
criterion = { version = "0.8", features = ["html_reports", "async_tokio"] }
lazy_static = "1.5.0"
dashmap = { version = "6.0.0" }
async-trait = "0.1.88"
futures = "0.3.31"
http = "1.3.1"
http-body-util = "0.1.3"
hyper = { version = "1.6.0" }
thiserror = "2.0.14"
xxhash-rust = { version = "0.8.15", features = ["xxh3"] }
tokio = { version = "1.47.1", features = ["full"] }
tokio-util = { version = "0.7.16" }
rand = "0.9.2"
jsonwebtoken = { version = "10.0.0", features = ["rust_crypto"] }
ntex = { version = "2", features = ["tokio"] }
bytes = "1.10.1"
tonic = "0.14.2"
reqwest = "0.12.23"
retry-policies = "0.5.0"
reqwest-retry = "0.8.0"
reqwest-middleware = "0.4.2"
<<<<<<< HEAD
vrl = { version = "0.29.0", features = ["compiler", "parser", "value", "diagnostic", "stdlib", "core"] }
regex-automata = "0.4.10"
=======
vrl = { version = "0.28.1", features = ["compiler", "parser", "value", "diagnostic", "stdlib", "core"] }
regex-automata = "0.4.10"
strum = { version = "0.27.2" }

# Telemetry
opentelemetry = "0.31.0"
opentelemetry_sdk = "0.31.0"
opentelemetry-prometheus = "0.29.1"
opentelemetry-http = "0.31.0"
opentelemetry-otlp = "0.31.0"
opentelemetry-stdout = "0.31.0"
opentelemetry-appender-tracing = "0.31.1"
opentelemetry-jaeger-propagator = "0.31.0"
opentelemetry-zipkin = "0.31.0"
tracing = "0.1.41"
tracing-opentelemetry = "0.32.0"
tracing-subscriber = { version = "0.3.19", features = [
  "env-filter",
  "time",
  "json",
] }
tracing-tree = "0.4.0"
>>>>>>> e4b347d9
<|MERGE_RESOLUTION|>--- conflicted
+++ resolved
@@ -54,11 +54,7 @@
 retry-policies = "0.5.0"
 reqwest-retry = "0.8.0"
 reqwest-middleware = "0.4.2"
-<<<<<<< HEAD
 vrl = { version = "0.29.0", features = ["compiler", "parser", "value", "diagnostic", "stdlib", "core"] }
-regex-automata = "0.4.10"
-=======
-vrl = { version = "0.28.1", features = ["compiler", "parser", "value", "diagnostic", "stdlib", "core"] }
 regex-automata = "0.4.10"
 strum = { version = "0.27.2" }
 
@@ -79,5 +75,4 @@
   "time",
   "json",
 ] }
-tracing-tree = "0.4.0"
->>>>>>> e4b347d9
+tracing-tree = "0.4.0"