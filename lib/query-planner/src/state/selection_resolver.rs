use graphql_parser::query::{Field, SelectionSet as ParserSelectionSet};
use graphql_tools::static_graphql::query::Selection as OperationSelectionKind;

use crate::ast::{
    parse_selection_set,
    selection_item::SelectionItem,
    selection_set::{FieldSelection, SelectionSet},
    type_aware_selection::TypeAwareSelection,
};

use super::subgraph_state::SubgraphState;

#[derive(Debug)]
pub struct SelectionResolver {
    pub subgraph_state: SubgraphState,
}

#[derive(Debug, thiserror::Error)]
pub enum SelectionResolverError {
    #[error("definition with name '{0}' was not found")]
    DefinitionNotFound(String),
    #[error("definition field '{0}' was not found in '{1}'")]
    DefinitionFieldNotFound(String, String),
}

impl SelectionResolver {
    pub fn new_from_state(subgraph: SubgraphState) -> Self {
        Self {
            subgraph_state: subgraph,
        }
    }

    pub fn resolve(
        &self,
        type_name: &str,
        requiresments_str: &str,
    ) -> Result<TypeAwareSelection, SelectionResolverError> {
        let subgraph_type_def = self
            .subgraph_state
            .definitions
            .get(type_name)
            .ok_or_else(|| SelectionResolverError::DefinitionNotFound(type_name.to_string()))?;

        let selection_set = parse_selection_set(&format!("{{ {} }}", requiresments_str));
        let selection_nodes =
            self.resolve_selection_set(subgraph_type_def.name(), &selection_set)?;

        let selection =
            TypeAwareSelection::new(subgraph_type_def.name().to_string(), selection_nodes);

        Ok(selection)
    }

    fn resolve_field_selection(
        &self,
        type_name: &str,
        selection_field: &Field<'static, String>,
    ) -> Result<SelectionItem, SelectionResolverError> {
        let type_state = self
            .subgraph_state
            .definitions
            .get(type_name)
            .ok_or_else(|| SelectionResolverError::DefinitionNotFound(type_name.to_string()))?;
        let field_in_type_def = type_state
            .fields()
            .unwrap()
            .iter()
            .find(|f| f.name == selection_field.name)
            .ok_or_else(|| {
                SelectionResolverError::DefinitionFieldNotFound(
                    type_name.to_string(),
                    selection_field.name.to_string(),
                )
            })?;

        let selections = if selection_field.selection_set.items.is_empty() {
            None
        } else {
            Some(self.resolve_selection_set(
                &field_in_type_def.return_type_name,
                &selection_field.selection_set,
            )?)
        };

        Ok(SelectionItem::Field(FieldSelection {
            name: field_in_type_def.name.clone(),
            selections: selections.unwrap_or_default(),
            alias: None,
<<<<<<< HEAD
            arguments: None,
            skip_if: None,
            include_if: None,
=======
            arguments: if selection_field.arguments.is_empty() {
                None
            } else {
                Some((&selection_field.arguments).into())
            },
>>>>>>> 1c3c4336
        }))
    }

    fn resolve_selection_set(
        &self,
        type_name: &str,
        selection_set: &ParserSelectionSet<'static, String>,
    ) -> Result<SelectionSet, SelectionResolverError> {
        let mut result: Vec<SelectionItem> = vec![];

        for selection in &selection_set.items {
            match selection {
                OperationSelectionKind::Field(field) => {
                    let selection_node = self.resolve_field_selection(type_name, field)?;
                    result.push(selection_node);
                }
                _ => {
                    unimplemented!("not supported yet: unexpected selection in selection-resolver")
                }
            }
        }

        result.sort();

        Ok(SelectionSet { items: result })
    }
}<|MERGE_RESOLUTION|>--- conflicted
+++ resolved
@@ -86,17 +86,13 @@
             name: field_in_type_def.name.clone(),
             selections: selections.unwrap_or_default(),
             alias: None,
-<<<<<<< HEAD
-            arguments: None,
-            skip_if: None,
-            include_if: None,
-=======
             arguments: if selection_field.arguments.is_empty() {
                 None
             } else {
                 Some((&selection_field.arguments).into())
             },
->>>>>>> 1c3c4336
+            skip_if: None,
+            include_if: None,
         }))
     }
 
